--- conflicted
+++ resolved
@@ -62,7 +62,6 @@
     @base.remotable
     def delete_backup(self):
         """Soft Delete the :class:`Queue_data` from the DB"""
-<<<<<<< HEAD
         db_obj = self.dbapi.soft_delete_backup(self.id)
 
     @base.remotable_classmethod
@@ -83,6 +82,4 @@
         else:
             backup = cls._from_db_object(cls(context), db_backup)
             return backup
-=======
-        db_obj = self.dbapi.soft_delete_backup(self.id)
->>>>>>> 5faa5314
+          