--- conflicted
+++ resolved
@@ -109,17 +109,8 @@
         if filters is None:
             filters = {}
 
-<<<<<<< HEAD
-        plain_fields = [
-            "volume_id",
-            "backup_id",
-            "backup_completed",
-            "instance_id",
-            "created_at",
-        ]
-=======
+
         plain_fields = ["volume_id", "backup_id", "backup_completed", "instance_id", "created_at"]
->>>>>>> 5faa5314
 
         return self._add_filters(
             query=query,
@@ -318,7 +309,7 @@
         except:
             LOG.error("Queue Not found.")
 
-<<<<<<< HEAD
+
     def get_backup_by_backup_id(self, context, backup_id):
         """Get the column from the backup_data with matching backup_id"""
 
@@ -337,8 +328,7 @@
         except:
             LOG.error("Backup resource not found.")
 
-=======
->>>>>>> 5faa5314
+
     def soft_delete_backup(self, id):
         try:
             return self._soft_delete(models.Backup_data, id)
