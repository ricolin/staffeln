import parse
import staffeln.conf
import collections
from staffeln.common import constants
from staffeln.conductor import result
from openstack.exceptions import ResourceNotFound as OpenstackResourceNotFound
from openstack.exceptions import SDKException as OpenstackSDKException
from openstack.exceptions import HttpException as OpenstackHttpException
from oslo_log import log
from staffeln.common import context
from staffeln import objects
from staffeln.i18n import _
from staffeln.common import openstack

CONF = staffeln.conf.CONF
LOG = log.getLogger(__name__)

BackupMapping = collections.namedtuple(
    "BackupMapping", ["volume_id", "backup_id", "project_id", "instance_id", "backup_completed"]
)

QueueMapping = collections.namedtuple(
    "QueueMapping", ["volume_id", "backup_id", "project_id", "instance_id", "backup_status"]
)


def retry_auth(func):
    """Decorator to reconnect openstack and avoid token rotation"""
    def wrapper(self, *args, **kwargs):
        try:
            return func(self, *args, **kwargs)
        except OpenstackHttpException as ex:
            if ex.status_code == 403:
                LOG.warn(_("Token has been expired or rotated!"))
                self.refresh_openstacksdk()
                return func(self, *args, **kwargs)
    return wrapper


class Backup(object):
    """Implmentations of the queue with the sql."""

    def __init__(self):
        self.ctx = context.make_context()
        self.result = result.BackupResult()
        self.refresh_openstacksdk()
        self.project_list = {}

    def refresh_openstacksdk(self):
        self.openstacksdk = openstack.OpenstackSDK()

    def publish_backup_result(self):
        self.result.publish()

    def refresh_backup_result(self):
        self.result.initialize()

    def get_backups(self, filters=None):
        return objects.Volume.list(self.ctx, filters=filters)

    def get_backup_quota(self, project_id):
        return self.openstacksdk.get_backup_quota(project_id)

    def get_queues(self, filters=None):
        """Get the list of volume queue columns from the queue_data table"""
        queues = objects.Queue.list(self.ctx, filters=filters)
        return queues

    def create_queue(self, old_tasks):
        """Create the queue of all the volumes for backup"""
        # 1. get the old task list, not finished in the last cycle
        #  and keep till now
        old_task_volume_list = []
        for old_task in old_tasks:
            old_task_volume_list.append(old_task.volume_id)

        # 2. add new tasks in the queue which are not existing in the old task list
        queue_list = self.check_instance_volumes()
        for queue in queue_list:
            if not queue.volume_id in old_task_volume_list:
                self._volume_queue(queue)

    # Backup the volumes attached to which has a specific metadata
    def filter_by_server_metadata(self, metadata):
        if CONF.conductor.backup_metadata_key is not None:
            if not CONF.conductor.backup_metadata_key in metadata:
                return False

            return metadata[CONF.conductor.backup_metadata_key].lower() == constants.BACKUP_ENABLED_KEY
        else:
            return True

    # Backup the volumes in in-use and available status
    def filter_by_volume_status(self, volume_id, project_id):
        try:
            volume = self.openstacksdk.get_volume(volume_id, project_id)
            if volume == None: return False
            res = volume['status'] in ("available", "in-use")
            if not res:
                reason = _("Volume %s is not backed because it is in %s status" % (volume_id, volume['status']))
                LOG.info(reason)
                self.result.add_failed_backup(project_id, volume_id, reason)
            return res

        except OpenstackResourceNotFound:
            return False

    #  delete all backups forcily regardless of the status
    def hard_cancel_backup_task(self, task):
        try:
            project_id = task.project_id
            reason = _("Cancel backup %s because of timeout." % task.backup_id)
            LOG.info(reason)

            if project_id not in self.project_list: self.process_non_existing_backup(task)
            self.openstacksdk.set_project(self.project_list[project_id])
            backup = self.openstacksdk.get_backup(task.backup_id)
            if backup == None: return task.delete_queue()
            self.openstacksdk.delete_backup(task.backup_id)
            task.delete_queue()
            self.result.add_failed_backup(task.project_id, task.volume_id, reason)

        except OpenstackSDKException as e:
            reason = _("Backup %s deletion failed."
                       "%s" % (task.backup_id, str(e)))
            LOG.info(reason)
            # TODO(Alex): If backup timeout and also back cancel failed,
            #  then what to do?
            #  set the volume status as in-use
            # remove from the queue table
            task.delete_queue()
            self.result.add_failed_backup(task.project_id, task.volume_id, reason)

    #  delete only available backups: reserved
    def soft_remove_backup_task(self, backup_object):
        try:
            backup = self.openstacksdk.get_backup(backup_object.backup_id)
            if backup == None:
                LOG.info(_("Backup %s is not existing in Openstack."
                           "Or cinder-backup is not existing in the cloud." % backup_object.backup_id))
                return backup_object.delete_backup()
            if backup["status"] in ("available"):
                self.openstacksdk.delete_backup(backup_object.backup_id)
                backup_object.delete_backup()
            elif backup["status"] in ("error", "error_restoring"):
                # TODO(Alex): need to discuss
                #  now if backup is in error status, then retention service
                #  does not remove it from openstack but removes it from the
                #  backup table so user can delete it on Horizon.
                backup_object.delete_backup()
            else:  # "deleting", "restoring"
                LOG.info(_("Rotation for the backup %s is skipped in this cycle "
                           "because it is in %s status") % (backup_object.backup_id, backup["status"]))

        except OpenstackSDKException as e:
            LOG.info(
                _("Backup %s deletion failed." "%s" % (backup_object.backup_id,
                                                       str(e)))
            )
            # TODO(Alex): Add it into the notification queue
            # remove from the backup table
            backup_object.delete_backup()
            return False

    #  delete all backups forcily regardless of the status
    def hard_remove_volume_backup(self, backup_object):
        try:
            project_id = backup_object.project_id
            if project_id not in self.project_list:
                backup_object.delete_backup()

            self.openstacksdk.set_project(self.project_list[project_id])
            backup = self.openstacksdk.get_backup(uuid=backup_object.backup_id,
<<<<<<< HEAD
                                             project_id=backup_object.project_id)
            if backup == None:
                LOG.info(_("Backup %s is not existing in Openstack."
                           "Or cinder-backup is not existing in the cloud." % backup_object.backup_id))
                return backup_object.delete_backup()
=======
                                                  project_id=project_id)
            if backup == None: return backup_object.delete_backup()
>>>>>>> f38211ae

            self.openstacksdk.delete_backup(uuid=backup_object.backup_id)
            backup_object.delete_backup()

        except OpenstackSDKException as e:
            LOG.info(
                _("Backup %s deletion failed." "%s" % (backup_object.backup_id,
                                                       str(e)))
            )

            # TODO(Alex): Add it into the notification queue
            # remove from the backup table
            backup_object.delete_backup()

    def update_project_list(self):
        projects = self.openstacksdk.get_projects()
        for project in projects:
            self.project_list[project.id] = project

    @retry_auth
    def check_instance_volumes(self):
        """Get the list of all the volumes from the project using openstacksdk
        Function first list all the servers in the project and get the volumes
        that are attached to the instance.
        """
        queues_map = []
        projects = self.openstacksdk.get_projects()
        for project in projects:
            empty_project = True
            self.project_list[project.id] = project
            servers = self.openstacksdk.get_servers(project_id=project.id)
            for server in servers:
                if not self.filter_by_server_metadata(server.metadata): continue
                if empty_project:
                    empty_project = False
                    self.result.add_project(project.id, project.name)
                for volume in server.attached_volumes:
                    if not self.filter_by_volume_status(volume["id"], project.id): continue
                    queues_map.append(
                        QueueMapping(
                            project_id=project.id,
                            volume_id=volume["id"],
                            backup_id="NULL",
                            instance_id=server.id,
                            backup_status=constants.BACKUP_PLANNED,
                        )
                    )
        return queues_map

    def _volume_queue(self, task):
        """Saves the queue data to the database."""

        # TODO(Alex): Need to escalate discussion
        # When create the task list, need to check the WIP backup generators
        # which are created in the past backup cycle.
        # Then skip to create new tasks for the volumes whose backup is WIP
        volume_queue = objects.Queue(self.ctx)
        volume_queue.backup_id = task.backup_id
        volume_queue.volume_id = task.volume_id
        volume_queue.instance_id = task.instance_id
        volume_queue.project_id = task.project_id
        volume_queue.backup_status = task.backup_status
        volume_queue.create()

    def create_volume_backup(self, queue):
        """Initiate the backup of the volume
        :params: queue: Provide the map of the volume that needs
                  backup.
        This function will call the backupup api and change the
        backup_status and backup_id in the queue table.
        """
        project_id = queue.project_id
        if queue.backup_id == "NULL":
            try:
                LOG.info(_("Backup for volume %s creating in project %s"
                           % (queue.volume_id, project_id)))
                # NOTE(Alex): no need to wait because we have a cycle time out
                if project_id not in self.project_list:
                    LOG.info(_("Project ID %s is not existing in project list"
                               % project_id))
                    self.process_non_existing_backup(queue)
                    return
                self.openstacksdk.set_project(self.project_list[project_id])
                volume_backup = self.openstacksdk.create_backup(volume_id=queue.volume_id,
                                                                project_id=project_id)
                queue.backup_id = volume_backup.id
                queue.backup_status = constants.BACKUP_WIP
                queue.save()
            except OpenstackSDKException as error:
                reason = _("Backup creation for the volume %s failled. %s"
                           % (queue.volume_id, str(error)))
                LOG.info(reason)
                self.result.add_failed_backup(project_id, queue.volume_id, reason)
                parsed = parse.parse("Error in creating volume backup {id}", str(error))
                if parsed is not None:
                    queue.backup_id = parsed["id"]
                queue.backup_status = constants.BACKUP_WIP
                queue.save()
            # Added extra exception as OpenstackSDKException does not handle the keystone unauthourized issue.
            except Exception as error:
                reason = _("Backup creation for the volume %s failled. %s"
                           % (queue.volume_id, str(error)))
                LOG.error(reason)
                self.result.add_failed_backup(project_id, queue.volume_id, reason)
                parsed = parse.parse("Error in creating volume backup {id}", str(error))
                if parsed is not None:
                    queue.backup_id = parsed["id"]
                queue.backup_status = constants.BACKUP_WIP
                queue.save()
        else:
            pass
            # TODO(Alex): remove this task from the task list
            #  Backup planned task cannot have backup_id in the same cycle
            #  Reserve for now because it is related to the WIP backup genenrators which
            #  are not finished in the current cycle

    # backup gen was not created
    def process_pre_failed_backup(self, task):
        # 1.notify via email
        reason = _("The backup creation for the volume %s was prefailed."
                   % task.volume_id)
        self.result.add_failed_backup(task.project_id, task.volume_id, reason)
        # LOG.error(reason)
        # 2. remove failed task from the task queue
        task.delete_queue()

    def process_failed_backup(self, task):
        # 1. notify via email
        reason = _("The status of backup for the volume %s is error." % task.volume_id)
        self.result.add_failed_backup(task.project_id, task.volume_id, reason)
        LOG.error(reason)
        # 2. delete backup generator
        self.openstacksdk.delete_backup(uuid=task.backup_id, force=True)
        # 3. remove failed task from the task queue
        task.delete_queue()

    def process_non_existing_backup(self, task):
        task.delete_queue()

    def process_available_backup(self, task):
        LOG.info("Backup of the volume %s is successful." % task.volume_id)
        # 1. save success backup in the backup table
        self._volume_backup(
            BackupMapping(
                volume_id=task.volume_id,
                project_id=task.project_id,
                backup_id=task.backup_id,
                instance_id=task.instance_id,
                backup_completed=1,
            )
        )
        self.result.add_success_backup(task.project_id, task.volume_id, task.backup_id)
        # 2. remove from the task list
        task.delete_queue()
        # 3. TODO(Alex): notify via email

    def process_using_backup(self, task):
        # treat same as the available backup for now
        self.process_available_backup(task)

    def check_volume_backup_status(self, queue):
        """Checks the backup status of the volume
        :params: queue: Provide the map of the volume that needs backup
                 status checked.
        Call the backups api to see if the backup is successful.
        """
        project_id = queue.project_id

        # The case in which the error produced before backup gen created.
        if queue.backup_id == "NULL":
            self.process_pre_failed_backup(queue)
            return
        if project_id not in self.project_list: self.process_non_existing_backup(queue)
        self.openstacksdk.set_project(self.project_list[project_id])
        backup_gen = self.openstacksdk.get_backup(queue.backup_id)

        if backup_gen == None:
            # TODO(Alex): need to check when it is none
            LOG.info(_("[Beta] Backup status of %s is returning none." % (queue.backup_id)))
            self.process_non_existing_backup(queue)
            return
        if backup_gen.status == "error":
            self.process_failed_backup(queue)
        elif backup_gen.status == "available":
            self.process_available_backup(queue)
        elif backup_gen.status == "creating":
            LOG.info("Waiting for backup of %s to be completed" % queue.volume_id)
        else:  # "deleting", "restoring", "error_restoring" status
            self.process_using_backup(queue)


    def _volume_backup(self, task):
        # matching_backups = [
        #     g for g in self.available_backups if g.backup_id == task.backup_id
        # ]
        # if not matching_backups:
        volume_backup = objects.Volume(self.ctx)
        volume_backup.backup_id = task.backup_id
        volume_backup.volume_id = task.volume_id
        volume_backup.instance_id = task.instance_id
        volume_backup.project_id = task.project_id
        volume_backup.backup_completed = task.backup_completed
        volume_backup.create()<|MERGE_RESOLUTION|>--- conflicted
+++ resolved
@@ -171,16 +171,11 @@
 
             self.openstacksdk.set_project(self.project_list[project_id])
             backup = self.openstacksdk.get_backup(uuid=backup_object.backup_id,
-<<<<<<< HEAD
-                                             project_id=backup_object.project_id)
+                                                  project_id=project_id)
             if backup == None:
                 LOG.info(_("Backup %s is not existing in Openstack."
                            "Or cinder-backup is not existing in the cloud." % backup_object.backup_id))
                 return backup_object.delete_backup()
-=======
-                                                  project_id=project_id)
-            if backup == None: return backup_object.delete_backup()
->>>>>>> f38211ae
 
             self.openstacksdk.delete_backup(uuid=backup_object.backup_id)
             backup_object.delete_backup()
